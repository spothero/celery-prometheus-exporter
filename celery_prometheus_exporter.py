import argparse
import celery
import celery.states
import collections
import logging
import prometheus_client
import signal
import sys
import threading
import time
<<<<<<< HEAD
import json
=======
import os
>>>>>>> d332016d

__VERSION__ = (1, 1, 0, 'final', 0)


DEFAULT_BROKER = 'redis://redis:6379/0'
DEFAULT_ADDR = '0.0.0.0:8888'

LOG_FORMAT = '[%(asctime)s] %(name)s:%(levelname)s: %(message)s'

TASKS = prometheus_client.Gauge(
    'celery_tasks', 'Number of tasks per state', ['state'])
WORKERS = prometheus_client.Gauge(
    'celery_workers', 'Number of alive workers')
LATENCY = prometheus_client.Histogram(
    'celery_task_latency', 'Seconds between a task is received and started.')


class MonitorThread(threading.Thread):
    """
    MonitorThread is the thread that will collect the data that is later
    exposed from Celery using its eventing system.
    """

    def __init__(self, *args, app=None, **kwargs):
        self._app = app
        self.log = logging.getLogger('monitor')
        super().__init__(*args, **kwargs)

    def run(self):
        self._state = self._app.events.State()
        self._known_states = set()
        self._tasks_started = dict()
        self._monitor()

    def _process_event(self, evt):
        # Events might come in in parallel. Celery already has a lock that deals
        # with this exact situation so we'll use that for now.
        with self._state._mutex:
            if evt['type'].startswith('task-'):
                self._collect_tasks(evt)
            WORKERS.set(len([w for w in self._state.workers.values() if w.alive]))

    def _process_task_received(self, evt):
        with self._state._mutex:
            self._tasks_started[evt['uuid']] = evt['local_received']
            self._collect_tasks(evt)

    def _process_task_started(self, evt):
        with self._state._mutex:
            try:
                start = self._tasks_started.pop(evt['uuid'])
            except KeyError:
                pass
            else:
                LATENCY.observe(evt['local_received'] - start)
            self._collect_tasks(evt)

    def _collect_tasks(self, evt):
        self._state._event(evt)
        cnt = collections.Counter(
            t.state for _, t in self._state.tasks.items())
        self._known_states.update(cnt.elements())
        seen_states = set()
        for state_name, count in cnt.items():
            TASKS.labels(state_name).set(count)
            seen_states.add(state_name)
        for state_name in self._known_states - seen_states:
            TASKS.labels(state_name).set(0)

    def _monitor(self):
        while True:
            try:
                with self._app.connection() as conn:
                    recv = self._app.events.Receiver(conn, handlers={
                        'task-received': self._process_task_received,
                        'task-started': self._process_task_started,
                        '*': self._process_event,
                    })
                    recv.capture(limit=None, timeout=None, wakeup=True)
                    self.log.info("Connected to broker")
            except Exception as e:
                self.log.error("Queue connection failed", e)
                setup_metrics()
                time.sleep(5)


class WorkerMonitoringThread(threading.Thread):
    def __init__(self, *args, app=None, **kwargs):
        self._app = app
        super().__init__(*args, **kwargs)

    def run(self):
        while True:
            WORKERS.set(len(self._app.control.ping(timeout=5)))
            time.sleep(5)


def setup_metrics():
    """
    This initializes the available metrics with default values so that
    even before the first event is received, data can be exposed.
    """
    for state in celery.states.ALL_STATES:
        TASKS.labels(state).set(0)
    WORKERS.set(0)


def start_httpd(addr):
    """
    Starts the exposing HTTPD using the addr provided in a seperate
    thread.
    """
    host, port = addr.split(':')
    logging.info('Starting HTTPD on {}:{}'.format(host, port))
    prometheus_client.start_http_server(int(port), host)


def shutdown(signum, frame):
    """
    Shutdown is called if the process receives a TERM signal. This way
    we try to prevent an ugly stacktrace being rendered to the user on
    a normal shutdown.
    """
    logging.info("Shutting down")
    sys.exit(0)


def main():
    parser = argparse.ArgumentParser()
    parser.add_argument(
        '--broker', dest='broker', default=DEFAULT_BROKER,
        help="URL to the Celery broker. Defaults to {}".format(DEFAULT_BROKER))
    parser.add_argument(
        '--transport_options', dest='transport_options',
        help="JSON object with additional options passed to the underlying transport.")
    parser.add_argument(
        '--addr', dest='addr', default=DEFAULT_ADDR,
        help="Address the HTTPD should listen on. Defaults to {}".format(
            DEFAULT_ADDR))
    parser.add_argument(
        '--tz', dest='tz',
        help="Timezone used by the celery app.")
    parser.add_argument(
        '--verbose', action='store_true', default=False,
        help="Enable verbose logging")
    parser.add_argument(
        '--version', action='version', version='.'.join([str(x) for x in __VERSION__]))
    opts = parser.parse_args()

    if opts.verbose:
        logging.basicConfig(level=logging.DEBUG, format=LOG_FORMAT)
    else:
        logging.basicConfig(level=logging.INFO, format=LOG_FORMAT)

    signal.signal(signal.SIGINT, shutdown)
    signal.signal(signal.SIGTERM, shutdown)

    if opts.tz:
        os.environ['TZ'] = opts.tz
        time.tzset()

    setup_metrics()
    app = celery.Celery(broker=opts.broker)
<<<<<<< HEAD
    if opts.transport_options:
        try:
            transport_options = json.loads(opts.transport_options)
        except ValueError:
            print("Error parsing broker transport options from JSON '{}'"
                  .format(opts.transport_options))
            return
        else:
            app.conf.broker_transport_options = transport_options
=======
>>>>>>> d332016d
    t = MonitorThread(app=app)
    t.daemon = True
    t.start()
    w = WorkerMonitoringThread(app=app)
    w.daemon = True
    w.start()
    start_httpd(opts.addr)
    t.join()
    w.join()


if __name__ == '__main__':
    main()<|MERGE_RESOLUTION|>--- conflicted
+++ resolved
@@ -8,11 +8,8 @@
 import sys
 import threading
 import time
-<<<<<<< HEAD
 import json
-=======
 import os
->>>>>>> d332016d
 
 __VERSION__ = (1, 1, 0, 'final', 0)
 
@@ -176,7 +173,7 @@
 
     setup_metrics()
     app = celery.Celery(broker=opts.broker)
-<<<<<<< HEAD
+
     if opts.transport_options:
         try:
             transport_options = json.loads(opts.transport_options)
@@ -186,8 +183,7 @@
             return
         else:
             app.conf.broker_transport_options = transport_options
-=======
->>>>>>> d332016d
+
     t = MonitorThread(app=app)
     t.daemon = True
     t.start()
